**Kafka Streams with Spring Cloud Stream - PageEvent Processing**

This project demonstrates a Spring Cloud Stream application using Kafka Streams to produce, consume, and process `PageEvent` objects in real-time.

**Overview**

The application includes:
- Producing `PageEvent` objects to a Kafka topic (`T1`).
- Consuming `PageEvent` objects and displaying them in the console.
- Processing events in real-time using Kafka Streams to filter and aggregate data.
- Visualizing processed data via a reactive endpoint.

**Project Structure**

The project is organized under the package `org.example.kafkastreamsspringcloudstreamtp1`.

**PageEvent Model**

The `PageEvent` class is a record with:
- `name`: Page name.
- `user`: User associated with the event.
- `date`: Event timestamp.
- `duration`: Event duration in milliseconds.

```java
package org.example.kafkastreamsspringcloudstreamtp1.events;

import java.util.Date;

public record PageEvent(String name, String user, Date date, long duration) {
}
```

**Publishing PageEvent to Topic T1**

A REST controller (`PageEventController`) publishes `PageEvent` objects to a Kafka topic (`T1`).

```java
package org.example.kafkastreamsspringcloudstreamtp1.controllers;

import org.example.kafkastreamsspringcloudstreamtp1.events.PageEvent;
import org.springframework.beans.factory.annotation.Autowired;
import org.springframework.cloud.stream.function.StreamBridge;
import org.springframework.http.MediaType;
import org.springframework.web.bind.annotation.GetMapping;
import org.springframework.web.bind.annotation.RestController;

import java.util.Date;
import java.util.Random;

@RestController
public class PageEventController {
    private StreamBridge streamBridge;

    public PageEventController(StreamBridge streamBridge) {
        this.streamBridge = streamBridge;
    }

    @GetMapping("/publish")
    public PageEvent send(String name, String topic) {
        PageEvent event = new PageEvent(name, Math.random() > 0.5 ? "U1" : "U2", new Date(), 10 + new Random().nextInt(1000));
        streamBridge.send(topic, event);
        return event;
    }
}
```

**Usage**:
- Send a `PageEvent` to `T1` via GET request: `/publish?name=pageName&topic=T1`.
<img src="images/Image5.png">
<<<<<<< HEAD

=======
>>>>>>> ebbb0c54
- The event is published and returned in the response.
 

**Consuming PageEvent from Topic T1**

A consumer (`PageEventHandler`) consumes `PageEvent` objects from `T1` and prints details to the console.

```java
package org.example.kafkastreamsspringcloudstreamtp1.hanndlers;

import org.example.kafkastreamsspringcloudstreamtp1.events.PageEvent;
import org.springframework.context.annotation.Bean;
import org.springframework.stereotype.Component;

@Component
public class PageEventHandler {

    @Bean
    public Consumer<PageEvent> pageEventConsumer() {
        return (input) -> {
            System.out.println("************");
            System.out.println(input.toString());
            System.out.println("************");
        };
    }
}
```

**Configuration**:
- Bind the consumer to `T1` in `application.properties`:
  ```properties
  spring.cloud.stream.bindings.pageEventConsumer-in-0.destination=T1
  ```

**Result**:
- Events published to `T1` are received and logged to the console.
  <img src="images/Image6.png">

**Producing PageEvent Every 200ms (Supplier)**

A supplier (`pageEventSupplier`) sends `PageEvent` objects to `T1` every 200ms.

```java
package org.example.kafkastreamsspringcloudstreamtp1.hanndlers;

import org.example.kafkastreamsspringcloudstreamtp1.events.PageEvent;
import org.springframework.context.annotation.Bean;
import org.springframework.stereotype.Component;

import java.util.Date;
import java.util.Random;

@Component
public class PageEventHandler {

    @Bean
    public Supplier<PageEvent> pageEventSupplier() {
        return () -> new PageEvent(
                Math.random() > 0.5 ? "P1" : "P2",
                Math.random() > 0.5 ? "U1" : "U2",
                new Date(),
                10 + new Random().nextInt(10000)
        );
    }
}
```

**Configuration**:
- Configure the supplier in `application.properties`:
  ```properties
  spring.cloud.stream.bindings.pageEventSupplier-out-0.destination=T1
  spring.cloud.stream.poller.fixed-delay=200
  ```

**Result**:
- A `PageEvent` is sent to `T1` every 200ms with random `name` (`P1` or `P2`), `user` (`U1` or `U2`), and `duration`.
  <img src="images/Image10.png">

**Real-Time Processing with Kafka Streams**

A Kafka Streams function (`kStreamFunction`) processes `PageEvent` streams, filtering events with `duration > 100`, grouping by page name, and counting within a 5-second window.

```java
package org.example.kafkastreamsspringcloudstreamtp1.hanndlers;

import org.apache.kafka.common.serialization.Serdes;
import org.apache.kafka.streams.KeyValue;
import org.apache.kafka.streams.kstream.Grouped;
import org.apache.kafka.streams.kstream.KStream;
import org.apache.kafka.streams.kstream.Materialized;
import org.apache.kafka.streams.kstream.TimeWindows;
import org.example.kafkastreamsspringcloudstreamtp1.events.PageEvent;
import org.springframework.context.annotation.Bean;
import org.springframework.stereotype.Component;

import java.time.Duration;

@Component
public class PageEventHandler {

    @Bean
    public Function<KStream<String, PageEvent>, KStream<String, Long>> kStreamFunction() {
        return (stream) ->
                stream.filter((k, v) -> v.duration() > 100)
                        .map((k, v) -> new KeyValue<>(v.name(), 0L))
                        .groupByKey(Grouped.with(Serdes.String(), Serdes.Long()))
                        .windowedBy(TimeWindows.of(Duration.ofSeconds(5)))
                        .count(Materialized.as("count-store"))
                        .toStream()
                        .map((k, v) -> new KeyValue<>(k.key(), v));
    }
}
```

**Configuration**:
- Set input/output bindings in `application.properties`:
  ```properties
  spring.cloud.stream.bindings.kStreamFunction-in-0.destination=T1
  spring.cloud.stream.bindings.kStreamFunction-out-0.destination=processed-topic
  spring.cloud.stream.kafka.streams.binder.application-id=page-event-processor
  ```

**Result**:
- Events with `duration > 100` are filtered, grouped by `name`, and counted in 5-second windows, stored in `count-store`.
  <img src="images/Image12.png">

**Visualizing Processed Data**

A reactive endpoint (`/analytics`) streams real-time event counts using Server-Sent Events (SSE).

```java
package org.example.kafkastreamsspringcloudstreamtp1.controllers;

import org.apache.kafka.streams.KeyValue;
import org.apache.kafka.streams.kstream.Windowed;
import org.apache.kafka.streams.state.KeyValueIterator;
import org.apache.kafka.streams.state.QueryableStoreTypes;
import org.apache.kafka.streams.state.ReadOnlyWindowStore;
import org.springframework.beans.factory.annotation.Autowired;
import org.springframework.cloud.stream.binder.kafka.streams.InteractiveQueryService;
import org.springframework.http.MediaType;
import org.springframework.web.bind.annotation.GetMapping;
import org.springframework.web.bind.annotation.RestController;
import reactor.core.publisher.Flux;

import java.time.Duration;
import java.time.Instant;
import java.util.HashMap;
import java.util.Map;

@RestController
public class PageEventController {

    @Autowired
    private InteractiveQueryService interactiveQueryService;

    @GetMapping(path = "/analytics", produces = MediaType.TEXT_EVENT_STREAM_VALUE)
    public Flux<Map<String, Long>> analytics() {
        return Flux.interval(Duration.ofSeconds(1))
                .map(sequence -> {
                    Map<String, Long> stringLongMap = new HashMap<>();
                    ReadOnlyWindowStore<String, Long> windowStore = interactiveQueryService.getQueryableStore("count-store", QueryableStoreTypes.windowStore());
                    Instant now = Instant.now();
                    Instant from = now.minusMillis(5000);
                    KeyValueIterator<Windowed<String>, Long> fetchAll = windowStore.fetchAll(from, now);
                    while (fetchAll.hasNext()) {
                        KeyValue<Windowed<String>, Long> next = fetchAll.next();
                        stringLongMap.put(next.key.key(), next.value);
                    }
                    return stringLongMap;
                });
    }
}
```

**Result**:
- The `/analytics` endpoint streams a map of page names and event counts every second, based on the last 5 seconds of data from `count-store`.
  <img src="images/Image14.png">

- Visualisation :
  <img src="images/Image15.png">

**Configuration Summary**

Add to `application.properties`:
```properties
spring.cloud.stream.bindings.pageEventConsumer-in-0.destination=T1
spring.cloud.stream.bindings.pageEventSupplier-out-0.destination=T1
spring.cloud.stream.bindings.kStreamFunction-in-0.destination=T1
spring.cloud.stream.bindings.kStreamFunction-out-0.destination=processed-topic
spring.cloud.stream.poller.fixed-delay=200
spring.cloud.stream.kafka.streams.binder.application-id=page-event-processor
```

**Running the Application**

1. **Set up Kafka**:
  - Ensure a Kafka broker is running and `T1` is created.

2. **Run the Spring Boot application**:
  - Use an IDE or run `mvn spring-boot:run`.

3. **Test the Producer**:
  - GET request: `http://localhost:8080/publish?name=TestPage&topic=T1`.
  - Verify consumer output in the console.

4. **Test the Supplier**:
  - Supplier sends `PageEvent` to `T1` every 200ms.
  - Verify consumer output.

5. **Test the Analytics Endpoint**:
  - Access `http://localhost:8080/analytics` in a browser.
  - 
6**Test the Visualisation Endpoint**:
- Access `http://localhost:8080/index.html` in a browser.

**Results**

- **Producer**: Publishes `PageEvent` to `T1`.
- **Consumer**: Logs `PageEvent` from `T1`.
- **Supplier**: Sends `PageEvent` to `T1` every 200ms.
- **Kafka Streams**: Processes events (`duration > 100`), groups by page name, counts in 5-second windows.
- **Analytics**: Streams real-time event counts via `/analytics`.
<|MERGE_RESOLUTION|>--- conflicted
+++ resolved
@@ -68,10 +68,6 @@
 **Usage**:
 - Send a `PageEvent` to `T1` via GET request: `/publish?name=pageName&topic=T1`.
 <img src="images/Image5.png">
-<<<<<<< HEAD
-
-=======
->>>>>>> ebbb0c54
 - The event is published and returned in the response.
  
 
@@ -108,7 +104,7 @@
 
 **Result**:
 - Events published to `T1` are received and logged to the console.
-  <img src="images/Image6.png">
+  <img src="images/image6.png">
 
 **Producing PageEvent Every 200ms (Supplier)**
 
@@ -148,7 +144,7 @@
 
 **Result**:
 - A `PageEvent` is sent to `T1` every 200ms with random `name` (`P1` or `P2`), `user` (`U1` or `U2`), and `duration`.
-  <img src="images/Image10.png">
+  <img src="images/image10.png">
 
 **Real-Time Processing with Kafka Streams**
 
@@ -196,7 +192,7 @@
 
 **Result**:
 - Events with `duration > 100` are filtered, grouped by `name`, and counted in 5-second windows, stored in `count-store`.
-  <img src="images/Image12.png">
+  <img src="images/image12.png">
 
 **Visualizing Processed Data**
 
@@ -249,10 +245,9 @@
 
 **Result**:
 - The `/analytics` endpoint streams a map of page names and event counts every second, based on the last 5 seconds of data from `count-store`.
-  <img src="images/Image14.png">
-
+  <img src="images/image14.png">
 - Visualisation :
-  <img src="images/Image15.png">
+  <img src="images/image15.png">
 
 **Configuration Summary**
 
